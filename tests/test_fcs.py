import sys
import pathlib

__fcs_module_path__ = pathlib.Path(__file__).absolute().parent.parent
sys.path.append(str(__fcs_module_path__))

import numpy as np
import fcSpline

def catch_exception(func, args, exc):
    try:
        func(*args)
    except exc as e:
        print("OK, caught", exc, e)
    except:
        raise
    else:
        assert False, "no Exception was raised but expected {}".format(exc)

def _calls_helper(y):
    xl = 1
    xh = 5

    try:
        fcSpline.FCS(xl, xh, y, ypp_specs=4)
    except ValueError as e:
        print("OK: caught ValueError", e)
    else:
        assert False

    for ypp_specs in [None, 1, 2, 3, (10, 20)]:
        for pp in [True, False]:
            spl = fcSpline.FCS(xl, xh, y, ypp_specs=ypp_specs, use_pure_python=pp)
            spl(xl)
            spl(xh)
            spl((xl+xh)/2)

            spl(xl - 0.001)
            spl(xh + 0.001)

            xfine = np.linspace(xl, xh, 3*(len(y)-1) + 1)
            spl(xfine)

            xfine = np.linspace(xl - 0.001, xh, 5)
            spl(xfine)
            xfine = np.linspace(xl, xh+0.001, 5)
            spl(xfine)

def test_calls():
    # real data
    y = [1,3,2,6,5,8]
    _calls_helper(y)

    # complex data
    y = np.asarray(y)
    y = y + 1j*y[::-1]
    _calls_helper(y)

def second_deriv(y, dx):
    return np.gradient(np.gradient(y, dx), dx)[2:-2]

def test_spline_property():
    xl = 0
    xh = 10
    n = 15
    x = np.linspace(xl, xh, n)
    y = np.sin(x)

    spl = fcSpline.FCS(xl, xh, y, use_pure_python=True)

    # here we check that the spline evaluates exactly to the data points
    for i, xi in enumerate(x):
        d = abs(spl(xi) - y[i])
        assert d < 1e-14, "d={} < 1e-14 failed".format(d)

    # here we check the continuity of the second derivatives
    for fac in [3,5,7]:
        xf, dx = np.linspace(xl, xh, 500, retstep=True)
        yf = spl(xf)
        y_pp = second_deriv(yf, dx)
        d = np.abs(y_pp[1:] - y_pp[:-1])
        d1 = np.max(d)

        xf, dx = np.linspace(xl, xh, fac*500, retstep=True)
        yf = spl(xf)
        y_pp = second_deriv(yf, dx)
        d = np.abs(y_pp[1:] - y_pp[:-1])
        d2 = np.max(d)
        assert abs(fac - d1 / d2) < 0.02

    # here we check convergence for complex function
    xl = 0
    xh = 10

    n = 2**(np.asarray([6,8,10,12]))
    mrd = [5e-5, 5e-8, 6e-11, 3e-13]

    for i, ni in enumerate(n):
        x = np.linspace(xl, xh, ni)
        f = lambda x: np.sin(x) + 1j*np.exp(-(x-5)**2/10)
        y = f(x)

        spl = fcSpline.FCS(xl, xh, y, ypp_specs = 3)
        xf = np.linspace(xl, xh, 4*(ni-1)+1)
        yf = spl(xf)
        rd = np.abs(f(xf) - yf)/np.abs(f(xf))
        assert np.max(rd) < mrd[i]

def test_few_points():
    xl = 0
    xh = 1
    n = 5
    x = np.linspace(xl, xh, n)
    y = [1,2,1,2,1]

    spl = fcSpline.FCS(xl, xh, y, use_pure_python=True)

    import matplotlib.pyplot as plt

    x_fine = np.linspace(xl, xh, 250)
    plt.plot(x_fine, spl(x_fine))
    plt.plot(x, y, ls='', marker='o')
    plt.show()


def test_NPointPoly():
    x = [0, 1, 2, 3, 4, 5]
    y = [1, 2, 1, 2, 1, 2]

    poly = fcSpline.NPointPoly(x, y)

    import matplotlib.pyplot as plt
    plt.plot(x,y, ls='', marker='.')

    xx = np.linspace(x[0]-1, x[-1]+1, 500)
    yy = [poly(xi) for xi in xx]
    plt.plot(xx, yy)
    plt.show()

def test_speedup():
    xl = 0
    xh = 10
    n = 11
    x, dx = np.linspace(xl, xh, n, retstep=True)
    y = np.sin(x)

    spl = fcSpline.FCS(xl, xh, y, use_pure_python=True)

    print(spl(0))

    x0 = 2.2
    print(spl(x0))

    from fcSpline import fcs

    tmp = (x0 - xl) / dx
    idxl = int(tmp)-1
    idxh = int(tmp+2)

    res = 0
    for k in range(idxl, idxh+1):
        res += spl.coef[k+1]* fcs._phi(tmp - k)

    print(res)

    res = 0
    if tmp == idxl+1:
        print("tmp is int")
        res = spl.coef[idxl+1] + 4 * spl.coef[idxl+2] + spl.coef[idxl+3]
    else:
        res =   spl.coef[idxl+1] * (2 - (tmp - idxl)) ** 3 \
              + spl.coef[idxl+2] * (4 - 6 * (tmp - (idxl + 1)) ** 2 + 3 * (tmp - (idxl + 1)) ** 3) \
              + spl.coef[idxl+3] * (4 - 6 * (idxl + 2 - tmp) ** 2 + 3 * (idxl + 2 - tmp) ** 3) \
              + spl.coef[idxl+4] * (2 - (idxl + 3 - tmp)) ** 3
    print(res)




if __name__ == "__main__":
    test_calls()
    test_spline_property()
    test_NPointPoly()
<<<<<<< HEAD
    test_extr()
    test_speedup()
=======
    test_few_points()
>>>>>>> 843ce04d
<|MERGE_RESOLUTION|>--- conflicted
+++ resolved
@@ -106,6 +106,7 @@
         rd = np.abs(f(xf) - yf)/np.abs(f(xf))
         assert np.max(rd) < mrd[i]
 
+
 def test_few_points():
     xl = 0
     xh = 1
@@ -114,13 +115,32 @@
     y = [1,2,1,2,1]
 
     spl = fcSpline.FCS(xl, xh, y, use_pure_python=True)
+    for i in range(len(y)):
+        assert spl(x[i]) == y[i]
 
-    import matplotlib.pyplot as plt
 
-    x_fine = np.linspace(xl, xh, 250)
-    plt.plot(x_fine, spl(x_fine))
-    plt.plot(x, y, ls='', marker='o')
-    plt.show()
+def test_cubic_fnc():
+    xl = 0
+    xh = 4
+    n = 5
+    x = np.linspace(xl, xh, n)
+    y = [0, 1, 8, 27, 64]
+    x_fine = np.linspace(xl, xh, 750)
+
+    for use_pure_python in [True, False]:
+        # use analytic value for the endpoint curvature
+        spl = fcSpline.FCS(xl, xh, y, ypp_specs=(0, 24), use_pure_python=use_pure_python)
+        y_spl = spl(x_fine)
+        d = np.abs(x_fine ** 3 - y_spl)
+        assert np.max(d) < 1e-14, "{}".format(np.max(d))
+
+        # use third order finite difference approximation for endpoint curvature
+        spl = fcSpline.FCS(xl, xh, y, ypp_specs=1, use_pure_python=use_pure_python)
+        y_spl = spl(x_fine)
+        d = np.abs(x_fine**3 - y_spl)
+        assert np.max(d) < 1e-14, "{}".format(np.max(d))
+
+
 
 
 def test_NPointPoly():
@@ -137,53 +157,10 @@
     plt.plot(xx, yy)
     plt.show()
 
-def test_speedup():
-    xl = 0
-    xh = 10
-    n = 11
-    x, dx = np.linspace(xl, xh, n, retstep=True)
-    y = np.sin(x)
-
-    spl = fcSpline.FCS(xl, xh, y, use_pure_python=True)
-
-    print(spl(0))
-
-    x0 = 2.2
-    print(spl(x0))
-
-    from fcSpline import fcs
-
-    tmp = (x0 - xl) / dx
-    idxl = int(tmp)-1
-    idxh = int(tmp+2)
-
-    res = 0
-    for k in range(idxl, idxh+1):
-        res += spl.coef[k+1]* fcs._phi(tmp - k)
-
-    print(res)
-
-    res = 0
-    if tmp == idxl+1:
-        print("tmp is int")
-        res = spl.coef[idxl+1] + 4 * spl.coef[idxl+2] + spl.coef[idxl+3]
-    else:
-        res =   spl.coef[idxl+1] * (2 - (tmp - idxl)) ** 3 \
-              + spl.coef[idxl+2] * (4 - 6 * (tmp - (idxl + 1)) ** 2 + 3 * (tmp - (idxl + 1)) ** 3) \
-              + spl.coef[idxl+3] * (4 - 6 * (idxl + 2 - tmp) ** 2 + 3 * (idxl + 2 - tmp) ** 3) \
-              + spl.coef[idxl+4] * (2 - (idxl + 3 - tmp)) ** 3
-    print(res)
-
-
-
 
 if __name__ == "__main__":
     test_calls()
     test_spline_property()
-    test_NPointPoly()
-<<<<<<< HEAD
-    test_extr()
-    test_speedup()
-=======
+    test_cubic_fnc()
     test_few_points()
->>>>>>> 843ce04d
+    #test_NPointPoly()